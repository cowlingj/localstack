{
  "tests/aws/services/stepfunctions/v2/base/test_base.py::TestSnfBase::test_state_fail": {
    "recorded-date": "05-09-2023, 19:17:00",
    "recorded-content": {
      "get_execution_history": {
        "events": [
          {
            "executionStartedEventDetails": {
              "input": {},
              "inputDetails": {
                "truncated": false
              },
              "roleArn": "snf_role_arn"
            },
            "id": 1,
            "previousEventId": 0,
            "timestamp": "timestamp",
            "type": "ExecutionStarted"
          },
          {
            "id": 2,
            "previousEventId": 0,
            "stateEnteredEventDetails": {
              "input": {},
              "inputDetails": {
                "truncated": false
              },
              "name": "FailState"
            },
            "timestamp": "timestamp",
            "type": "FailStateEntered"
          },
          {
            "executionFailedEventDetails": {
              "cause": "This state machines raises a 'SomeFailure' failure.",
              "error": "SomeFailure"
            },
            "id": 3,
            "previousEventId": 2,
            "timestamp": "timestamp",
            "type": "ExecutionFailed"
          }
        ],
        "ResponseMetadata": {
          "HTTPHeaders": {},
          "HTTPStatusCode": 200
        }
      }
    }
  },
  "tests/aws/services/stepfunctions/v2/base/test_base.py::TestSnfBase::test_state_fail_empty": {
    "recorded-date": "05-09-2023, 19:17:14",
    "recorded-content": {
      "get_execution_history": {
        "events": [
          {
            "executionStartedEventDetails": {
              "input": {},
              "inputDetails": {
                "truncated": false
              },
              "roleArn": "snf_role_arn"
            },
            "id": 1,
            "previousEventId": 0,
            "timestamp": "timestamp",
            "type": "ExecutionStarted"
          },
          {
            "id": 2,
            "previousEventId": 0,
            "stateEnteredEventDetails": {
              "input": {},
              "inputDetails": {
                "truncated": false
              },
              "name": "FailState"
            },
            "timestamp": "timestamp",
            "type": "FailStateEntered"
          },
          {
            "executionFailedEventDetails": {},
            "id": 3,
            "previousEventId": 2,
            "timestamp": "timestamp",
            "type": "ExecutionFailed"
          }
        ],
        "ResponseMetadata": {
          "HTTPHeaders": {},
          "HTTPStatusCode": 200
        }
      }
    }
  },
  "tests/aws/services/stepfunctions/v2/base/test_base.py::TestSnfBase::test_event_bridge_events_base": {
    "recorded-date": "05-09-2023, 19:25:53",
    "recorded-content": {
      "stepfunctions_events": [
        {
          "version": "0",
          "id": "<uuid:1>",
          "detail-type": "Step Functions Execution Status Change",
          "source": "aws.states",
          "account": "111111111111",
          "time": "date",
          "region": "<region>",
          "resources": [
            "arn:aws:states:<region>:111111111111:execution:<resource:2>:<resource:1>"
          ],
          "detail": {
            "executionArn": "arn:aws:states:<region>:111111111111:execution:<resource:2>:<resource:1>",
            "stateMachineArn": "arn:aws:states:<region>:111111111111:stateMachine:<resource:2>",
            "name": "test_event_bridge_events-{short_uid()}",
            "status": "RUNNING",
            "startDate": "start-date",
            "stopDate": "stop-date",
            "input": {},
            "output": null,
            "stateMachineVersionArn": null,
            "stateMachineAliasArn": null,
            "inputDetails": {
              "included": true
            },
            "outputDetails": null,
            "error": null,
            "cause": null
          }
        },
        {
          "version": "0",
          "id": "<uuid:2>",
          "detail-type": "Step Functions Execution Status Change",
          "source": "aws.states",
          "account": "111111111111",
          "time": "date",
          "region": "<region>",
          "resources": [
            "arn:aws:states:<region>:111111111111:execution:<resource:2>:<resource:1>"
          ],
          "detail": {
            "executionArn": "arn:aws:states:<region>:111111111111:execution:<resource:2>:<resource:1>",
            "stateMachineArn": "arn:aws:states:<region>:111111111111:stateMachine:<resource:2>",
            "name": "test_event_bridge_events-{short_uid()}",
            "status": "SUCCEEDED",
            "startDate": "start-date",
            "stopDate": "stop-date",
            "input": {},
            "output": {
              "Arg1": "argument1"
            },
            "stateMachineVersionArn": null,
            "stateMachineAliasArn": null,
            "inputDetails": {
              "included": true
            },
            "outputDetails": {
              "included": true
            },
            "error": null,
            "cause": null
          }
        }
      ]
    }
  },
  "tests/aws/services/stepfunctions/v2/base/test_base.py::TestSnfBase::test_query_context_object_values": {
    "recorded-date": "05-09-2023, 19:18:47",
    "recorded-content": {
      "get_execution_history": {
        "events": [
          {
            "executionStartedEventDetails": {
              "input": {
                "message": "HelloWorld!"
              },
              "inputDetails": {
                "truncated": false
              },
              "roleArn": "snf_role_arn"
            },
            "id": 1,
            "previousEventId": 0,
            "timestamp": "timestamp",
            "type": "ExecutionStarted"
          },
          {
            "id": 2,
            "previousEventId": 0,
            "stateEnteredEventDetails": {
              "input": {
                "message": "HelloWorld!"
              },
              "inputDetails": {
                "truncated": false
              },
              "name": "QueryValues1"
            },
            "timestamp": "timestamp",
            "type": "PassStateEntered"
          },
          {
            "id": 3,
            "previousEventId": 2,
            "stateExitedEventDetails": {
              "name": "QueryValues1",
              "output": {
                "message": "HelloWorld!",
                "query_values_1": {
                  "execution": {
                    "Id": "arn:aws:states:<region>:111111111111:execution:<ArnPart_0idx>:<ExecArnPart_0idx>",
                    "Input": {
                      "message": "HelloWorld!"
                    },
                    "StartTime": "start-time",
                    "Name": "<ExecArnPart_0idx>",
                    "RoleArn": "snf_role_arn"
                  },
                  "execution_rolearn": "snf_role_arn",
                  "execution_name": "<ExecArnPart_0idx>",
                  "statemachine_id": "arn:aws:states:<region>:111111111111:stateMachine:<ArnPart_0idx>",
                  "execution_id": "arn:aws:states:<region>:111111111111:execution:<ArnPart_0idx>:<ExecArnPart_0idx>",
                  "execution_input": {
                    "message": "HelloWorld!"
                  },
                  "execution_starttime": "start-time",
                  "state_name": "QueryValues1",
                  "state_enteredtime": "entered-time",
                  "statemachine": {
                    "Id": "arn:aws:states:<region>:111111111111:stateMachine:<ArnPart_0idx>",
                    "Name": "<ArnPart_0idx>"
                  },
                  "state": {
                    "Name": "QueryValues1",
                    "EnteredTime": "entered-time"
                  },
                  "context_object": {
                    "Execution": {
                      "Id": "arn:aws:states:<region>:111111111111:execution:<ArnPart_0idx>:<ExecArnPart_0idx>",
                      "Input": {
                        "message": "HelloWorld!"
                      },
                      "StartTime": "start-time",
                      "Name": "<ExecArnPart_0idx>",
                      "RoleArn": "snf_role_arn"
                    },
                    "StateMachine": {
                      "Id": "arn:aws:states:<region>:111111111111:stateMachine:<ArnPart_0idx>",
                      "Name": "<ArnPart_0idx>"
                    },
                    "State": {
                      "Name": "QueryValues1",
                      "EnteredTime": "entered-time"
                    }
                  },
                  "statemachine_name": "<ArnPart_0idx>"
                }
              },
              "outputDetails": {
                "truncated": false
              }
            },
            "timestamp": "timestamp",
            "type": "PassStateExited"
          },
          {
            "id": 4,
            "previousEventId": 3,
            "stateEnteredEventDetails": {
              "input": {
                "message": "HelloWorld!",
                "query_values_1": {
                  "execution": {
                    "Id": "arn:aws:states:<region>:111111111111:execution:<ArnPart_0idx>:<ExecArnPart_0idx>",
                    "Input": {
                      "message": "HelloWorld!"
                    },
                    "StartTime": "start-time",
                    "Name": "<ExecArnPart_0idx>",
                    "RoleArn": "snf_role_arn"
                  },
                  "execution_rolearn": "snf_role_arn",
                  "execution_name": "<ExecArnPart_0idx>",
                  "statemachine_id": "arn:aws:states:<region>:111111111111:stateMachine:<ArnPart_0idx>",
                  "execution_id": "arn:aws:states:<region>:111111111111:execution:<ArnPart_0idx>:<ExecArnPart_0idx>",
                  "execution_input": {
                    "message": "HelloWorld!"
                  },
                  "execution_starttime": "start-time",
                  "state_name": "QueryValues1",
                  "state_enteredtime": "entered-time",
                  "statemachine": {
                    "Id": "arn:aws:states:<region>:111111111111:stateMachine:<ArnPart_0idx>",
                    "Name": "<ArnPart_0idx>"
                  },
                  "state": {
                    "Name": "QueryValues1",
                    "EnteredTime": "entered-time"
                  },
                  "context_object": {
                    "Execution": {
                      "Id": "arn:aws:states:<region>:111111111111:execution:<ArnPart_0idx>:<ExecArnPart_0idx>",
                      "Input": {
                        "message": "HelloWorld!"
                      },
                      "StartTime": "start-time",
                      "Name": "<ExecArnPart_0idx>",
                      "RoleArn": "snf_role_arn"
                    },
                    "StateMachine": {
                      "Id": "arn:aws:states:<region>:111111111111:stateMachine:<ArnPart_0idx>",
                      "Name": "<ArnPart_0idx>"
                    },
                    "State": {
                      "Name": "QueryValues1",
                      "EnteredTime": "entered-time"
                    }
                  },
                  "statemachine_name": "<ArnPart_0idx>"
                }
              },
              "inputDetails": {
                "truncated": false
              },
              "name": "QueryValues2"
            },
            "timestamp": "timestamp",
            "type": "PassStateEntered"
          },
          {
            "id": 5,
            "previousEventId": 4,
            "stateExitedEventDetails": {
              "name": "QueryValues2",
              "output": {
                "message": "HelloWorld!",
                "query_values_1": {
                  "execution": {
                    "Id": "arn:aws:states:<region>:111111111111:execution:<ArnPart_0idx>:<ExecArnPart_0idx>",
                    "Input": {
                      "message": "HelloWorld!"
                    },
                    "StartTime": "start-time",
                    "Name": "<ExecArnPart_0idx>",
                    "RoleArn": "snf_role_arn"
                  },
                  "execution_rolearn": "snf_role_arn",
                  "execution_name": "<ExecArnPart_0idx>",
                  "statemachine_id": "arn:aws:states:<region>:111111111111:stateMachine:<ArnPart_0idx>",
                  "execution_id": "arn:aws:states:<region>:111111111111:execution:<ArnPart_0idx>:<ExecArnPart_0idx>",
                  "execution_input": {
                    "message": "HelloWorld!"
                  },
                  "execution_starttime": "start-time",
                  "state_name": "QueryValues1",
                  "state_enteredtime": "entered-time",
                  "statemachine": {
                    "Id": "arn:aws:states:<region>:111111111111:stateMachine:<ArnPart_0idx>",
                    "Name": "<ArnPart_0idx>"
                  },
                  "state": {
                    "Name": "QueryValues1",
                    "EnteredTime": "entered-time"
                  },
                  "context_object": {
                    "Execution": {
                      "Id": "arn:aws:states:<region>:111111111111:execution:<ArnPart_0idx>:<ExecArnPart_0idx>",
                      "Input": {
                        "message": "HelloWorld!"
                      },
                      "StartTime": "start-time",
                      "Name": "<ExecArnPart_0idx>",
                      "RoleArn": "snf_role_arn"
                    },
                    "StateMachine": {
                      "Id": "arn:aws:states:<region>:111111111111:stateMachine:<ArnPart_0idx>",
                      "Name": "<ArnPart_0idx>"
                    },
                    "State": {
                      "Name": "QueryValues1",
                      "EnteredTime": "entered-time"
                    }
                  },
                  "statemachine_name": "<ArnPart_0idx>"
                },
                "query_values_2": {
                  "context_object": {
                    "Execution": {
                      "Id": "arn:aws:states:<region>:111111111111:execution:<ArnPart_0idx>:<ExecArnPart_0idx>",
                      "Input": {
                        "message": "HelloWorld!"
                      },
                      "StartTime": "start-time",
                      "Name": "<ExecArnPart_0idx>",
                      "RoleArn": "snf_role_arn"
                    },
                    "StateMachine": {
                      "Id": "arn:aws:states:<region>:111111111111:stateMachine:<ArnPart_0idx>",
                      "Name": "<ArnPart_0idx>"
                    },
                    "State": {
                      "Name": "QueryValues2",
                      "EnteredTime": "entered-time"
                    }
                  }
                }
              },
              "outputDetails": {
                "truncated": false
              }
            },
            "timestamp": "timestamp",
            "type": "PassStateExited"
          },
          {
            "executionSucceededEventDetails": {
              "output": {
                "message": "HelloWorld!",
                "query_values_1": {
                  "execution": {
                    "Id": "arn:aws:states:<region>:111111111111:execution:<ArnPart_0idx>:<ExecArnPart_0idx>",
                    "Input": {
                      "message": "HelloWorld!"
                    },
                    "StartTime": "start-time",
                    "Name": "<ExecArnPart_0idx>",
                    "RoleArn": "snf_role_arn"
                  },
                  "execution_rolearn": "snf_role_arn",
                  "execution_name": "<ExecArnPart_0idx>",
                  "statemachine_id": "arn:aws:states:<region>:111111111111:stateMachine:<ArnPart_0idx>",
                  "execution_id": "arn:aws:states:<region>:111111111111:execution:<ArnPart_0idx>:<ExecArnPart_0idx>",
                  "execution_input": {
                    "message": "HelloWorld!"
                  },
                  "execution_starttime": "start-time",
                  "state_name": "QueryValues1",
                  "state_enteredtime": "entered-time",
                  "statemachine": {
                    "Id": "arn:aws:states:<region>:111111111111:stateMachine:<ArnPart_0idx>",
                    "Name": "<ArnPart_0idx>"
                  },
                  "state": {
                    "Name": "QueryValues1",
                    "EnteredTime": "entered-time"
                  },
                  "context_object": {
                    "Execution": {
                      "Id": "arn:aws:states:<region>:111111111111:execution:<ArnPart_0idx>:<ExecArnPart_0idx>",
                      "Input": {
                        "message": "HelloWorld!"
                      },
                      "StartTime": "start-time",
                      "Name": "<ExecArnPart_0idx>",
                      "RoleArn": "snf_role_arn"
                    },
                    "StateMachine": {
                      "Id": "arn:aws:states:<region>:111111111111:stateMachine:<ArnPart_0idx>",
                      "Name": "<ArnPart_0idx>"
                    },
                    "State": {
                      "Name": "QueryValues1",
                      "EnteredTime": "entered-time"
                    }
                  },
                  "statemachine_name": "<ArnPart_0idx>"
                },
                "query_values_2": {
                  "context_object": {
                    "Execution": {
                      "Id": "arn:aws:states:<region>:111111111111:execution:<ArnPart_0idx>:<ExecArnPart_0idx>",
                      "Input": {
                        "message": "HelloWorld!"
                      },
                      "StartTime": "start-time",
                      "Name": "<ExecArnPart_0idx>",
                      "RoleArn": "snf_role_arn"
                    },
                    "StateMachine": {
                      "Id": "arn:aws:states:<region>:111111111111:stateMachine:<ArnPart_0idx>",
                      "Name": "<ArnPart_0idx>"
                    },
                    "State": {
                      "Name": "QueryValues2",
                      "EnteredTime": "entered-time"
                    }
                  }
                }
              },
              "outputDetails": {
                "truncated": false
              }
            },
            "id": 6,
            "previousEventId": 5,
            "timestamp": "timestamp",
            "type": "ExecutionSucceeded"
          }
        ],
        "ResponseMetadata": {
          "HTTPHeaders": {},
          "HTTPStatusCode": 200
        }
      }
    }
  },
  "tests/aws/services/stepfunctions/v2/base/test_base.py::TestSnfBase::test_state_pass_result": {
    "recorded-date": "12-09-2023, 13:48:48",
    "recorded-content": {
      "get_execution_history": {
        "events": [
          {
            "executionStartedEventDetails": {
              "input": {},
              "inputDetails": {
                "truncated": false
              },
              "roleArn": "snf_role_arn"
            },
            "id": 1,
            "previousEventId": 0,
            "timestamp": "timestamp",
            "type": "ExecutionStarted"
          },
          {
            "id": 2,
            "previousEventId": 0,
            "stateEnteredEventDetails": {
              "input": {},
              "inputDetails": {
                "truncated": false
              },
              "name": "State_1"
            },
            "timestamp": "timestamp",
            "type": "PassStateEntered"
          },
          {
            "id": 3,
            "previousEventId": 2,
            "stateExitedEventDetails": {
              "name": "State_1",
              "output": {
                "Arg1": "argument1"
              },
              "outputDetails": {
                "truncated": false
              }
            },
            "timestamp": "timestamp",
            "type": "PassStateExited"
          },
          {
            "executionSucceededEventDetails": {
              "output": {
                "Arg1": "argument1"
              },
              "outputDetails": {
                "truncated": false
              }
            },
            "id": 4,
            "previousEventId": 3,
            "timestamp": "timestamp",
            "type": "ExecutionSucceeded"
          }
        ],
        "ResponseMetadata": {
          "HTTPHeaders": {},
          "HTTPStatusCode": 200
        }
      }
    }
  },
  "tests/aws/services/stepfunctions/v2/base/test_base.py::TestSnfBase::test_state_pass_result_jsonpaths": {
    "recorded-date": "12-09-2023, 13:49:50",
    "recorded-content": {
      "get_execution_history": {
        "events": [
          {
            "executionStartedEventDetails": {
              "input": {},
              "inputDetails": {
                "truncated": false
              },
              "roleArn": "snf_role_arn"
            },
            "id": 1,
            "previousEventId": 0,
            "timestamp": "timestamp",
            "type": "ExecutionStarted"
          },
          {
            "id": 2,
            "previousEventId": 0,
            "stateEnteredEventDetails": {
              "input": {},
              "inputDetails": {
                "truncated": false
              },
              "name": "State_1"
            },
            "timestamp": "timestamp",
            "type": "PassStateEntered"
          },
          {
            "id": 3,
            "previousEventId": 2,
            "stateExitedEventDetails": {
              "name": "State_1",
              "output": {
                "unsupported1.$": "$.jsonpath",
                "unsupported2.$": "$$"
              },
              "outputDetails": {
                "truncated": false
              }
            },
            "timestamp": "timestamp",
            "type": "PassStateExited"
          },
          {
            "executionSucceededEventDetails": {
              "output": {
                "unsupported1.$": "$.jsonpath",
                "unsupported2.$": "$$"
              },
              "outputDetails": {
                "truncated": false
              }
            },
            "id": 4,
            "previousEventId": 3,
            "timestamp": "timestamp",
            "type": "ExecutionSucceeded"
          }
        ],
        "ResponseMetadata": {
          "HTTPHeaders": {},
          "HTTPStatusCode": 200
        }
      }
    }
  },
  "tests/aws/services/stepfunctions/v2/base/test_base.py::TestSnfBase::test_state_pass_result_null_input_output_paths": {
    "recorded-date": "01-12-2023, 17:13:46",
    "recorded-content": {
      "get_execution_history": {
        "events": [
          {
            "executionStartedEventDetails": {
              "input": {
                "InputValue": 0
              },
              "inputDetails": {
                "truncated": false
              },
              "roleArn": "snf_role_arn"
            },
            "id": 1,
            "previousEventId": 0,
            "timestamp": "timestamp",
            "type": "ExecutionStarted"
          },
          {
            "id": 2,
            "previousEventId": 0,
            "stateEnteredEventDetails": {
              "input": {
                "InputValue": 0
              },
              "inputDetails": {
                "truncated": false
              },
              "name": "State0"
            },
            "timestamp": "timestamp",
            "type": "PassStateEntered"
          },
          {
            "id": 3,
            "previousEventId": 2,
            "stateExitedEventDetails": {
              "name": "State0",
              "output": {
                "Arg1": "argument1",
                "FromInput": {
                  "InputValue": 0
                }
              },
              "outputDetails": {
                "truncated": false
              }
            },
            "timestamp": "timestamp",
            "type": "PassStateExited"
          },
          {
            "id": 4,
            "previousEventId": 3,
            "stateEnteredEventDetails": {
              "input": {
                "Arg1": "argument1",
                "FromInput": {
                  "InputValue": 0
                }
              },
              "inputDetails": {
                "truncated": false
              },
              "name": "State1"
            },
            "timestamp": "timestamp",
            "type": "PassStateEntered"
          },
          {
            "id": 5,
            "previousEventId": 4,
            "stateExitedEventDetails": {
              "name": "State1",
              "output": {
                "Arg2": "argument2",
                "FromInput": {}
              },
              "outputDetails": {
                "truncated": false
              }
            },
            "timestamp": "timestamp",
            "type": "PassStateExited"
          },
          {
            "id": 6,
            "previousEventId": 5,
            "stateEnteredEventDetails": {
              "input": {
                "Arg2": "argument2",
                "FromInput": {}
              },
              "inputDetails": {
                "truncated": false
              },
              "name": "State2"
            },
            "timestamp": "timestamp",
            "type": "PassStateEntered"
          },
          {
            "id": 7,
            "previousEventId": 6,
            "stateExitedEventDetails": {
              "name": "State2",
              "output": {},
              "outputDetails": {
                "truncated": false
              }
            },
            "timestamp": "timestamp",
            "type": "PassStateExited"
          },
          {
            "executionSucceededEventDetails": {
              "output": {},
              "outputDetails": {
                "truncated": false
              }
            },
            "id": 8,
            "previousEventId": 7,
            "timestamp": "timestamp",
            "type": "ExecutionSucceeded"
          }
        ],
        "ResponseMetadata": {
          "HTTPHeaders": {},
          "HTTPStatusCode": 200
        }
      }
    }
  },
<<<<<<< HEAD
  "tests/aws/services/stepfunctions/v2/base/test_base.py::TestSnfBase::test_state_pass_regex_json_path": {
    "recorded-date": "08-01-2024, 09:33:56",
=======
  "tests/aws/services/stepfunctions/v2/base/test_base.py::TestSnfBase::test_decl_version_1_0": {
    "recorded-date": "27-12-2023, 17:40:46",
>>>>>>> 8ab41142
    "recorded-content": {
      "get_execution_history": {
        "events": [
          {
            "executionStartedEventDetails": {
<<<<<<< HEAD
              "input": {
                "users": [
                  {
                    "year": 1997,
                    "name": "User1997",
                    "status": 0
                  },
                  {
                    "year": 1998,
                    "name": "User1998",
                    "status": 0
                  },
                  {
                    "year": 1999,
                    "last": "User1999",
                    "status": 0
                  },
                  {
                    "year": 2000,
                    "last": "User2000",
                    "status": 1
                  },
                  {
                    "year": 2001,
                    "last": "User2001",
                    "status": 2
                  }
                ]
              },
              "inputDetails": {
                "truncated": false
              },
              "roleArn": "snf_role_arn"
            },
            "id": 1,
            "previousEventId": 0,
            "timestamp": "timestamp",
            "type": "ExecutionStarted"
          },
          {
            "id": 2,
            "previousEventId": 0,
            "stateEnteredEventDetails": {
              "input": {
                "users": [
                  {
                    "year": 1997,
                    "name": "User1997",
                    "status": 0
                  },
                  {
                    "year": 1998,
                    "name": "User1998",
                    "status": 0
                  },
                  {
                    "year": 1999,
                    "last": "User1999",
                    "status": 0
                  },
                  {
                    "year": 2000,
                    "last": "User2000",
                    "status": 1
                  },
                  {
                    "year": 2001,
                    "last": "User2001",
                    "status": 2
                  }
                ]
              },
              "inputDetails": {
                "truncated": false
              },
              "name": "State0"
            },
            "timestamp": "timestamp",
            "type": "PassStateEntered"
          },
          {
            "id": 3,
            "previousEventId": 2,
            "stateExitedEventDetails": {
              "name": "State0",
              "output": "[{\"year\":1997,\"name\":\"User1997\",\"status\":0},{\"year\":1998,\"name\":\"User1998\",\"status\":0},{\"year\":1999,\"last\":\"User1999\",\"status\":0}]",
              "outputDetails": {
                "truncated": false
              }
            },
            "timestamp": "timestamp",
            "type": "PassStateExited"
          },
          {
            "id": 4,
            "previousEventId": 3,
            "stateEnteredEventDetails": {
              "input": "[{\"year\":1997,\"name\":\"User1997\",\"status\":0},{\"year\":1998,\"name\":\"User1998\",\"status\":0},{\"year\":1999,\"last\":\"User1999\",\"status\":0}]",
              "inputDetails": {
                "truncated": false
              },
              "name": "State1"
            },
            "timestamp": "timestamp",
            "type": "PassStateEntered"
          },
          {
            "id": 5,
            "previousEventId": 4,
            "stateExitedEventDetails": {
              "name": "State1",
              "output": "[{\"year\":1997,\"name\":\"User1997\",\"status\":0},{\"year\":1998,\"name\":\"User1998\",\"status\":0},{\"year\":1999,\"last\":\"User1999\",\"status\":0}]",
              "outputDetails": {
                "truncated": false
              }
            },
            "timestamp": "timestamp",
            "type": "PassStateExited"
          },
          {
            "id": 6,
            "previousEventId": 5,
            "stateEnteredEventDetails": {
              "input": "[{\"year\":1997,\"name\":\"User1997\",\"status\":0},{\"year\":1998,\"name\":\"User1998\",\"status\":0},{\"year\":1999,\"last\":\"User1999\",\"status\":0}]",
              "inputDetails": {
                "truncated": false
              },
              "name": "State2"
            },
            "timestamp": "timestamp",
            "type": "PassStateEntered"
          },
          {
            "id": 7,
            "previousEventId": 6,
            "stateExitedEventDetails": {
              "name": "State2",
              "output": {
                "InputValue": [
                  {
                    "year": 1997,
                    "name": "User1997",
                    "status": 0
                  },
                  {
                    "year": 1998,
                    "name": "User1998",
                    "status": 0
                  },
                  {
                    "year": 1999,
                    "last": "User1999",
                    "status": 0
                  }
                ],
                "FromInput": "[{\"year\":1997,\"name\":\"User1997\",\"status\":0},{\"year\":1998,\"name\":\"User1998\",\"status\":0}]"
              },
              "outputDetails": {
                "truncated": false
              }
            },
            "timestamp": "timestamp",
            "type": "PassStateExited"
          },
          {
            "id": 8,
            "previousEventId": 7,
            "stateEnteredEventDetails": {
              "input": {
                "InputValue": [
                  {
                    "year": 1997,
                    "name": "User1997",
                    "status": 0
                  },
                  {
                    "year": 1998,
                    "name": "User1998",
                    "status": 0
                  },
                  {
                    "year": 1999,
                    "last": "User1999",
                    "status": 0
                  }
                ],
                "FromInput": "[{\"year\":1997,\"name\":\"User1997\",\"status\":0},{\"year\":1998,\"name\":\"User1998\",\"status\":0}]"
              },
              "inputDetails": {
                "truncated": false
              },
              "name": "State3"
            },
            "timestamp": "timestamp",
            "type": "PassStateEntered"
          },
          {
            "id": 9,
            "previousEventId": 8,
            "stateExitedEventDetails": {
              "name": "State3",
              "output": "[\"User1997\",\"User1998\"]",
              "outputDetails": {
                "truncated": false
              }
            },
            "timestamp": "timestamp",
            "type": "PassStateExited"
          },
          {
            "executionSucceededEventDetails": {
              "output": "[\"User1997\",\"User1998\"]",
              "outputDetails": {
                "truncated": false
              }
            },
            "id": 10,
            "previousEventId": 9,
            "timestamp": "timestamp",
            "type": "ExecutionSucceeded"
          }
        ],
        "ResponseMetadata": {
          "HTTPHeaders": {},
          "HTTPStatusCode": 200
        }
      }
    }
  },
  "tests/aws/services/stepfunctions/v2/base/test_base.py::TestSnfBase::test_state_pass_regex_json_path_base": {
    "recorded-date": "08-01-2024, 09:43:06",
    "recorded-content": {
      "get_execution_history": {
        "events": [
          {
            "executionStartedEventDetails": {
              "input": {
                "users": [
                  {
                    "year": 1997,
                    "status": 0
                  },
                  {
                    "year": 1998,
                    "status": 1
                  }
                ]
              },
=======
              "input": {},
>>>>>>> 8ab41142
              "inputDetails": {
                "truncated": false
              },
              "roleArn": "snf_role_arn"
            },
            "id": 1,
            "previousEventId": 0,
            "timestamp": "timestamp",
            "type": "ExecutionStarted"
          },
          {
            "id": 2,
            "previousEventId": 0,
            "stateEnteredEventDetails": {
<<<<<<< HEAD
              "input": {
                "users": [
                  {
                    "year": 1997,
                    "status": 0
                  },
                  {
                    "year": 1998,
                    "status": 1
                  }
                ]
              },
              "inputDetails": {
                "truncated": false
              },
              "name": "State0"
=======
              "input": {},
              "inputDetails": {
                "truncated": false
              },
              "name": "State_1"
>>>>>>> 8ab41142
            },
            "timestamp": "timestamp",
            "type": "PassStateEntered"
          },
          {
            "id": 3,
            "previousEventId": 2,
            "stateExitedEventDetails": {
<<<<<<< HEAD
              "name": "State0",
              "output": {
                "FromInput": [
                  {
                    "year": 1997,
                    "status": 0
                  }
                ]
              },
=======
              "name": "State_1",
              "output": {},
>>>>>>> 8ab41142
              "outputDetails": {
                "truncated": false
              }
            },
            "timestamp": "timestamp",
            "type": "PassStateExited"
          },
          {
            "executionSucceededEventDetails": {
<<<<<<< HEAD
              "output": {
                "FromInput": [
                  {
                    "year": 1997,
                    "status": 0
                  }
                ]
              },
=======
              "output": {},
>>>>>>> 8ab41142
              "outputDetails": {
                "truncated": false
              }
            },
            "id": 4,
            "previousEventId": 3,
            "timestamp": "timestamp",
            "type": "ExecutionSucceeded"
          }
        ],
        "ResponseMetadata": {
          "HTTPHeaders": {},
          "HTTPStatusCode": 200
        }
      }
    }
  }
}<|MERGE_RESOLUTION|>--- conflicted
+++ resolved
@@ -779,19 +779,77 @@
       }
     }
   },
-<<<<<<< HEAD
-  "tests/aws/services/stepfunctions/v2/base/test_base.py::TestSnfBase::test_state_pass_regex_json_path": {
-    "recorded-date": "08-01-2024, 09:33:56",
-=======
   "tests/aws/services/stepfunctions/v2/base/test_base.py::TestSnfBase::test_decl_version_1_0": {
     "recorded-date": "27-12-2023, 17:40:46",
->>>>>>> 8ab41142
     "recorded-content": {
       "get_execution_history": {
         "events": [
           {
             "executionStartedEventDetails": {
-<<<<<<< HEAD
+              "input": {},
+              "inputDetails": {
+                "truncated": false
+              },
+              "roleArn": "snf_role_arn"
+            },
+            "id": 1,
+            "previousEventId": 0,
+            "timestamp": "timestamp",
+            "type": "ExecutionStarted"
+          },
+          {
+            "id": 2,
+            "previousEventId": 0,
+            "stateEnteredEventDetails": {
+              "input": {},
+              "inputDetails": {
+                "truncated": false
+              },
+              "name": "State_1"
+            },
+            "timestamp": "timestamp",
+            "type": "PassStateEntered"
+          },
+          {
+            "id": 3,
+            "previousEventId": 2,
+            "stateExitedEventDetails": {
+              "name": "State_1",
+              "output": {},
+              "outputDetails": {
+                "truncated": false
+              }
+            },
+            "timestamp": "timestamp",
+            "type": "PassStateExited"
+          },
+          {
+            "executionSucceededEventDetails": {
+              "output": {},
+              "outputDetails": {
+                "truncated": false
+              }
+            },
+            "id": 4,
+            "previousEventId": 3,
+            "timestamp": "timestamp",
+            "type": "ExecutionSucceeded"
+          }
+        ],
+        "ResponseMetadata": {
+          "HTTPHeaders": {},
+          "HTTPStatusCode": 200
+        }
+      }
+    }
+  },
+  "tests/aws/services/stepfunctions/v2/base/test_base.py::TestSnfBase::test_state_pass_regex_json_path": {
+    "recorded-date": "08-01-2024, 09:33:56",
+    "recorded-content": {
+      "get_execution_history": {
+        "events": [
+          {
+            "executionStartedEventDetails": {
               "input": {
                 "users": [
                   {
@@ -1040,9 +1098,6 @@
                   }
                 ]
               },
-=======
-              "input": {},
->>>>>>> 8ab41142
               "inputDetails": {
                 "truncated": false
               },
@@ -1057,7 +1112,6 @@
             "id": 2,
             "previousEventId": 0,
             "stateEnteredEventDetails": {
-<<<<<<< HEAD
               "input": {
                 "users": [
                   {
@@ -1074,13 +1128,6 @@
                 "truncated": false
               },
               "name": "State0"
-=======
-              "input": {},
-              "inputDetails": {
-                "truncated": false
-              },
-              "name": "State_1"
->>>>>>> 8ab41142
             },
             "timestamp": "timestamp",
             "type": "PassStateEntered"
@@ -1089,7 +1136,6 @@
             "id": 3,
             "previousEventId": 2,
             "stateExitedEventDetails": {
-<<<<<<< HEAD
               "name": "State0",
               "output": {
                 "FromInput": [
@@ -1099,10 +1145,6 @@
                   }
                 ]
               },
-=======
-              "name": "State_1",
-              "output": {},
->>>>>>> 8ab41142
               "outputDetails": {
                 "truncated": false
               }
@@ -1112,7 +1154,6 @@
           },
           {
             "executionSucceededEventDetails": {
-<<<<<<< HEAD
               "output": {
                 "FromInput": [
                   {
@@ -1121,9 +1162,6 @@
                   }
                 ]
               },
-=======
-              "output": {},
->>>>>>> 8ab41142
               "outputDetails": {
                 "truncated": false
               }
